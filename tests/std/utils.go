// Licensed to ClickHouse, Inc. under one or more contributor
// license agreements. See the NOTICE file distributed with
// this work for additional information regarding copyright
// ownership. ClickHouse, Inc. licenses this file to you under
// the Apache License, Version 2.0 (the "License"); you may
// not use this file except in compliance with the License.
// You may obtain a copy of the License at
//
//     http://www.apache.org/licenses/LICENSE-2.0
//
// Unless required by applicable law or agreed to in writing,
// software distributed under the License is distributed on an
// "AS IS" BASIS, WITHOUT WARRANTIES OR CONDITIONS OF ANY
// KIND, either express or implied.  See the License for the
// specific language governing permissions and limitations
// under the License.

package std

import (
	"crypto/tls"
	"database/sql"
	"encoding/json"
	"fmt"
	"github.com/ClickHouse/clickhouse-go/v2"
	clickhouse_tests "github.com/ClickHouse/clickhouse-go/v2/tests"
	"strconv"
	"strings"
	"time"
)

func GetStdTestEnvironment() (clickhouse_tests.ClickHouseTestEnvironment, error) {
	return clickhouse_tests.GetTestEnvironment("std")
}

func CheckMinServerVersion(conn *sql.DB, major, minor, patch uint64) error {
	var res string
	if err := conn.QueryRow("SELECT version()").Scan(&res); err != nil {
		panic(err)
	}
	var version clickhouse_tests.Version
	for i, v := range strings.Split(res, ".") {
		switch i {
		case 0:
			version.Major, _ = strconv.ParseUint(v, 10, 64)
		case 1:
			version.Minor, _ = strconv.ParseUint(v, 10, 64)
		case 2:
			version.Patch, _ = strconv.ParseUint(v, 10, 64)
		}
	}
	return clickhouse_tests.CheckMinVersion(clickhouse_tests.Version{
		Major: major,
		Minor: minor,
		Patch: patch,
	}, version)
}

func GetDSNConnection(environment string, protocol clickhouse.Protocol, secure bool, compress string) (*sql.DB, error) {
	env, err := clickhouse_tests.GetTestEnvironment(environment)
	enforceReplication := ""
	if clickhouse_tests.CheckMinVersion(clickhouse_tests.Version{
		Major: 22,
		Minor: 8,
		Patch: 0,
	}, env.Version) == nil {
		enforceReplication = "database_replicated_enforce_synchronous_settings=1"
	}
	if err != nil {
		return nil, err
	}
	insertQuorum := clickhouse_tests.GetEnv("CLICKHOUSE_QUORUM_INSERT", "1")
	switch protocol {
	case clickhouse.HTTP:
		switch secure {
		case true:
			return sql.Open("clickhouse", fmt.Sprintf(fmt.Sprintf("https://%s:%s@%s:%d/%s?%s&secure=true&compress=%s&wait_end_of_query=1&insert_quorum=%s", env.Username, env.Password, env.Host, env.HttpsPort, env.Database, enforceReplication, compress, insertQuorum)))
		case false:
			return sql.Open("clickhouse", fmt.Sprintf(fmt.Sprintf("http://%s:%s@%s:%d/%s?%s&compress=%s&wait_end_of_query=1&insert_quorum=%s", env.Username, env.Password, env.Host, env.HttpPort, env.Database, enforceReplication, compress, insertQuorum)))
		}
	case clickhouse.Native:
		switch secure {
		case true:
			return sql.Open("clickhouse", fmt.Sprintf(fmt.Sprintf("clickhouse://%s:%s@%s:%d/%s?%s&secure=true&compress=%s&insert_quorum=%s", env.Username, env.Password, env.Host, env.SslPort, env.Database, enforceReplication, compress, insertQuorum)))
		case false:
			return sql.Open("clickhouse", fmt.Sprintf(fmt.Sprintf("clickhouse://%s:%s@%s:%d/%s?%s&compress=%s&insert_quorum=%s", env.Username, env.Password, env.Host, env.Port, env.Database, enforceReplication, compress, insertQuorum)))
		}
	}
	return nil, fmt.Errorf("unsupport protocol - %s", protocol.String())
}

func GetConnectionFromDSN(dsn string) (*sql.DB, error) {
	conn, err := sql.Open("clickhouse", dsn)
	if err != nil {
		return conn, err
	}
	if CheckMinServerVersion(conn, 22, 8, 0) == nil {
		dsn = fmt.Sprintf("%s&database_replicated_enforce_synchronous_settings=1", dsn)
	}
	insertQuorum := clickhouse_tests.GetEnv("CLICKHOUSE_QUORUM_INSERT", "1")
	dsn = fmt.Sprintf("%s&insert_quorum=%s", dsn, insertQuorum)
	if strings.HasPrefix(dsn, "http") {
		dsn = fmt.Sprintf("%s&wait_end_of_query=1", dsn)
	}
	return sql.Open("clickhouse", dsn)
}

func GetConnectionWithOptions(options *clickhouse.Options) *sql.DB {
	if options.Settings == nil {
		options.Settings = clickhouse.Settings{}
	}
	conn := clickhouse.OpenDB(options)
	if CheckMinServerVersion(conn, 22, 8, 0) == nil {
		options.Settings["database_replicated_enforce_synchronous_settings"] = "1"
	}
	var err error
	options.Settings["insert_quorum"], err = strconv.Atoi(clickhouse_tests.GetEnv("CLICKHOUSE_QUORUM_INSERT", "1"))
	if err != nil {
		return nil
	}
	return clickhouse.OpenDB(options)
}

func GetOpenDBConnection(environment string, protocol clickhouse.Protocol, settings clickhouse.Settings, tlsConfig *tls.Config, compression *clickhouse.Compression) (*sql.DB, error) {
	env, err := clickhouse_tests.GetTestEnvironment(environment)
	if err != nil {
		return nil, err
	}
	var port int
	switch protocol {
	case clickhouse.HTTP:
		port = env.HttpPort
		if tlsConfig != nil {
			port = env.HttpsPort
		}
	case clickhouse.Native:
		port = env.Port
		if tlsConfig != nil {
			port = env.SslPort
		}
	}
	if settings == nil {
		settings = clickhouse.Settings{}
	}
	if protocol == clickhouse.HTTP {
		settings["wait_end_of_query"] = 1
	}
	settings["insert_quorum"], err = strconv.Atoi(clickhouse_tests.GetEnv("CLICKHOUSE_QUORUM_INSERT", "1"))
	if clickhouse_tests.CheckMinVersion(clickhouse_tests.Version{
		Major: 22,
		Minor: 8,
		Patch: 0,
	}, env.Version) == nil {
		settings["database_replicated_enforce_synchronous_settings"] = "1"
	}
	if err != nil {
		return nil, err
	}
<<<<<<< HEAD
	return nil
}

func ToJson(obj interface{}) string {
	bytes, err := json.Marshal(obj)
	if err != nil {
		return "unable to marshal"
	}
	return string(bytes)
=======
	return clickhouse.OpenDB(&clickhouse.Options{
		Addr: []string{fmt.Sprintf("%s:%d", env.Host, port)},
		Auth: clickhouse.Auth{
			Database: env.Database,
			Username: env.Username,
			Password: env.Password,
		},
		Settings:    settings,
		DialTimeout: 5 * time.Second,
		Compression: compression,
		TLS:         tlsConfig,
		Protocol:    protocol,
	}), nil
>>>>>>> 0feaddd7
}<|MERGE_RESOLUTION|>--- conflicted
+++ resolved
@@ -156,17 +156,6 @@
 	if err != nil {
 		return nil, err
 	}
-<<<<<<< HEAD
-	return nil
-}
-
-func ToJson(obj interface{}) string {
-	bytes, err := json.Marshal(obj)
-	if err != nil {
-		return "unable to marshal"
-	}
-	return string(bytes)
-=======
 	return clickhouse.OpenDB(&clickhouse.Options{
 		Addr: []string{fmt.Sprintf("%s:%d", env.Host, port)},
 		Auth: clickhouse.Auth{
@@ -180,5 +169,12 @@
 		TLS:         tlsConfig,
 		Protocol:    protocol,
 	}), nil
->>>>>>> 0feaddd7
+}
+
+func ToJson(obj interface{}) string {
+	bytes, err := json.Marshal(obj)
+	if err != nil {
+		return "unable to marshal"
+	}
+	return string(bytes)
 }