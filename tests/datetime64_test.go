// Licensed to ClickHouse, Inc. under one or more contributor
// license agreements. See the NOTICE file distributed with
// this work for additional information regarding copyright
// ownership. ClickHouse, Inc. licenses this file to you under
// the Apache License, Version 2.0 (the "License"); you may
// not use this file except in compliance with the License.
// You may obtain a copy of the License at
//
//     http://www.apache.org/licenses/LICENSE-2.0
//
// Unless required by applicable law or agreed to in writing,
// software distributed under the License is distributed on an
// "AS IS" BASIS, WITHOUT WARRANTIES OR CONDITIONS OF ANY
// KIND, either express or implied.  See the License for the
// specific language governing permissions and limitations
// under the License.

package tests

import (
	"context"
	"github.com/stretchr/testify/require"
	"testing"
	"time"

	"github.com/ClickHouse/clickhouse-go/v2"
	"github.com/stretchr/testify/assert"
)

func TestDateTime64(t *testing.T) {
<<<<<<< HEAD
	var (
		ctx       = context.Background()
		conn, err = clickhouse.Open(&clickhouse.Options{
			Addr: []string{"127.0.0.1:9000"},
			Auth: clickhouse.Auth{
				Database: "default",
				Username: "default",
				Password: "",
			},
			Compression: &clickhouse.Compression{
				Method: clickhouse.CompressionLZ4,
			},
			//Debug: true,
		})
	)
	require.NoError(t, err)
	if err := CheckMinServerVersion(conn, 20, 3, 0); err != nil {
=======
	conn, err := GetNativeConnection(nil, nil, &clickhouse.Compression{
		Method: clickhouse.CompressionLZ4,
	})
	ctx := context.Background()
	require.NoError(t, err)
	if err := CheckMinServerServerVersion(conn, 20, 3, 0); err != nil {
>>>>>>> 0feaddd7
		t.Skip(err.Error())
		return
	}
	const ddl = `
			CREATE TABLE test_datetime64 (
				  Col1 DateTime64(3)
				, Col2 DateTime64(9, 'Europe/Moscow')
				, Col3 DateTime64(0, 'Europe/London')
				, Col4 Nullable(DateTime64(3, 'Europe/Moscow'))
				, Col5 Array(DateTime64(3, 'Europe/Moscow'))
				, Col6 Array(Nullable(DateTime64(3, 'Europe/Moscow')))
				, Col7 DateTime64(3) 
				, Col8 DateTime64(6) 
				, Col9 DateTime64(9)
			    , Col10 DateTime64(9)
			) Engine MergeTree() ORDER BY tuple()
		`
	defer func() {
<<<<<<< HEAD
		conn.Exec(ctx, "DROP TABLE test_datetime64")
=======
		conn.Exec(ctx, "DROP TABLE IF EXISTS test_datetime64")
>>>>>>> 0feaddd7
	}()
	require.NoError(t, conn.Exec(ctx, ddl))
	batch, err := conn.PrepareBatch(ctx, "INSERT INTO test_datetime64")
	require.NoError(t, err)
	var (
		datetime1   = time.Now().Truncate(time.Millisecond)
		datetime2   = time.Now().Truncate(time.Nanosecond)
		datetime3   = time.Now().Truncate(time.Second)
		datetimeStu = &testStr{
			Col1: datetime1.UTC().Format("2006-01-02 15:04:05.999"),
		}
	)
	require.NoError(t, batch.Append(
		datetime1,
		datetime2,
		datetime3,
		&datetime1,
		[]time.Time{datetime1, datetime1},
		[]*time.Time{&datetime3, nil, &datetime3},
		datetime1.UTC().Format("2006-01-02 15:04:05.999"),
		datetime1.UTC().Format("2006-01-02 15:04:05.999"),
		datetime1.UTC().Format("2006-01-02 15:04:05.999"),
		datetimeStu,
	))
	require.NoError(t, batch.Send())
<<<<<<< HEAD
	var (
		col1  time.Time
		col2  time.Time
		col3  time.Time
		col4  *time.Time
		col5  []time.Time
		col6  []*time.Time
		col7  time.Time
		col8  time.Time
		col9  time.Time
		col10 time.Time
	)
	require.NoError(t, conn.QueryRow(ctx, "SELECT * FROM test_datetime64").Scan(&col1, &col2, &col3, &col4, &col5, &col6, &col7, &col8, &col9, &col10))
	assert.Equal(t, datetime1, col1)
	assert.Equal(t, datetime2.UnixNano(), col2.UnixNano())
	assert.Equal(t, datetime3.UnixNano(), col3.UnixNano())
	if assert.Equal(t, "Europe/Moscow", col2.Location().String()) {
		assert.Equal(t, "Europe/London", col3.Location().String())
	}
	assert.Equal(t, datetime1.UnixNano(), col4.UnixNano())
	require.Len(t, col5, 2)
	assert.Equal(t, "Europe/Moscow", col5[0].Location().String())
	assert.Equal(t, "Europe/Moscow", col5[1].Location().String())
	require.Len(t, col6, 3)
	assert.Nil(t, col6[1])
	assert.NotNil(t, col6[0])
	assert.NotNil(t, col6[2])
	assert.Equal(t, datetime1, col7)
	assert.Equal(t, datetime1, col8)
	assert.Equal(t, datetime1, col9)
}

func TestDateTime64AsReference(t *testing.T) {
=======
>>>>>>> 0feaddd7
	var (
		col1  time.Time
		col2  time.Time
		col3  time.Time
		col4  *time.Time
		col5  []time.Time
		col6  []*time.Time
		col7  time.Time
		col8  time.Time
		col9  time.Time
		col10 time.Time
	)
<<<<<<< HEAD
	require.NoError(t, err)
	if err := CheckMinServerVersion(conn, 20, 3, 0); err != nil {
=======
	require.NoError(t, conn.QueryRow(ctx, "SELECT * FROM test_datetime64").Scan(&col1, &col2, &col3, &col4, &col5, &col6, &col7, &col8, &col9, &col10))
	assert.Equal(t, datetime1.In(time.UTC), col1)
	assert.Equal(t, datetime2.UnixNano(), col2.UnixNano())
	assert.Equal(t, datetime3.UnixNano(), col3.UnixNano())
	require.Equal(t, "Europe/Moscow", col2.Location().String())
	assert.Equal(t, "Europe/London", col3.Location().String())
	assert.Equal(t, datetime1.UnixNano(), col4.UnixNano())
	require.Len(t, col5, 2)
	assert.Equal(t, "Europe/Moscow", col5[0].Location().String())
	assert.Equal(t, "Europe/Moscow", col5[1].Location().String())
	require.Len(t, col6, 3)
	assert.Nil(t, col6[1])
	assert.NotNil(t, col6[0])
	assert.NotNil(t, col6[2])
	assert.Equal(t, datetime1.In(time.UTC), col7)
	assert.Equal(t, datetime1.In(time.UTC), col8)
	assert.Equal(t, datetime1.In(time.UTC), col9)
	assert.Equal(t, datetime1.In(time.UTC), col10)
}

func TestDateTime64AsReference(t *testing.T) {
	conn, err := GetNativeConnection(nil, nil, &clickhouse.Compression{
		Method: clickhouse.CompressionLZ4,
	})
	ctx := context.Background()
	require.NoError(t, err)
	if err := CheckMinServerServerVersion(conn, 20, 3, 0); err != nil {
>>>>>>> 0feaddd7
		t.Skip(err.Error())
		return
	}
	const ddl = `
			CREATE TABLE test_datetime64 (
				Col1      DateTime64(3)
			) Engine MergeTree() ORDER BY tuple()
		`
	defer func() {
<<<<<<< HEAD
		conn.Exec(ctx, "DROP TABLE test_datetime64")
=======
		conn.Exec(ctx, "DROP TABLE IF EXISTS test_datetime64")
>>>>>>> 0feaddd7
	}()
	require.NoError(t, conn.Exec(ctx, ddl))
	batch, err := conn.PrepareBatch(ctx, "INSERT INTO test_datetime64")
	require.NoError(t, err)
	now := time.Now().Unix()
<<<<<<< HEAD
	require.NoError(t, batch.Append(&now))
	require.NoError(t, batch.Send())
=======
	err = batch.Append(&now)
	assert.NoError(t, err)
	assert.NoError(t, batch.Send())
>>>>>>> 0feaddd7
	batch, err = conn.PrepareBatch(ctx, "INSERT INTO test_datetime64")
	require.NoError(t, err)
	// batch column
	var col1Data []*int64
	var datetime1 = time.Now().Unix()
	for i := 0; i < 1000; i++ {
		col1Data = append(col1Data, &datetime1)
<<<<<<< HEAD
	}
	require.NoError(t, batch.Column(0).Append(col1Data))
	require.NoError(t, batch.Send())
}

// this behaviour is subject to change - we currently don't consider server tz but may in the future
func TestServerDateTime(t *testing.T) {
	var (
		ctx       = context.Background()
		conn, err = clickhouse.Open(&clickhouse.Options{
			Addr: []string{"127.0.0.1:9000"},
			Auth: clickhouse.Auth{
				Database: "default",
				Username: "default",
				Password: "",
			},
			Compression: &clickhouse.Compression{
				Method: clickhouse.CompressionLZ4,
			},
		})
	)
	require.NoError(t, err)
	if err := CheckMinServerVersion(conn, 20, 3, 0); err != nil {
		t.Skip(err.Error())
		return
	}
	const ddl = `
			CREATE TABLE test_datetime64 (
				Col1      DateTime64(3)
			) Engine Memory
		`
	defer func() {
		conn.Exec(ctx, "DROP TABLE test_datetime64")
	}()
	require.NoError(t, conn.Exec(ctx, ddl))
	batch, err := conn.PrepareBatch(ctx, "INSERT INTO test_datetime64")
	require.NoError(t, err)
	now := time.Now().Truncate(time.Second)
	require.NoError(t, batch.Append(&now))
	require.NoError(t, batch.Send())
	var col1 time.Time
	require.NoError(t, conn.QueryRow(ctx, "SELECT * FROM test_datetime64").Scan(&col1))
	assert.Equal(t, now, col1)
=======
	}
	if err := batch.Column(0).Append(col1Data); !assert.NoError(t, err) {
		return
	}
	assert.NoError(t, batch.Send())
>>>>>>> 0feaddd7
}

func TestNullableDateTime64(t *testing.T) {
	conn, err := GetNativeConnection(nil, nil, &clickhouse.Compression{
		Method: clickhouse.CompressionLZ4,
	})
	ctx := context.Background()
	require.NoError(t, err)
	if err := CheckMinServerServerVersion(conn, 20, 3, 0); err != nil {
		t.Skip(err.Error())
		return
	}
	const ddl = `
			CREATE TABLE test_datetime64 (
				    Col1      DateTime64(3)
				, Col1_Null Nullable(DateTime64(3))
				, Col2      DateTime64(9, 'Europe/Moscow')
				, Col2_Null Nullable(DateTime64(9, 'Europe/Moscow'))
				, Col3      DateTime64(0, 'Europe/London')
				, Col3_Null Nullable(DateTime64(0, 'Europe/London'))
			) Engine MergeTree() ORDER BY tuple()
		`
	defer func() {
		conn.Exec(ctx, "DROP TABLE IF EXISTS test_datetime64")
	}()
	require.NoError(t, conn.Exec(ctx, ddl))
	batch, err := conn.PrepareBatch(ctx, "INSERT INTO test_datetime64")
	require.NoError(t, err)
	var (
		datetime1 = time.Now().Truncate(time.Millisecond)
		datetime2 = time.Now().Truncate(time.Nanosecond)
		datetime3 = time.Now().Truncate(time.Second)
	)
	require.NoError(t, batch.Append(datetime1, datetime1, datetime2, datetime2, datetime3, datetime3))
	require.NoError(t, batch.Send())
	var (
		col1     time.Time
		col1Null *time.Time
		col2     time.Time
		col2Null *time.Time
		col3     time.Time
		col3Null *time.Time
	)
	require.NoError(t, conn.QueryRow(ctx, "SELECT * FROM test_datetime64").Scan(
		&col1, &col1Null,
		&col2, &col2Null,
		&col3, &col3Null,
	))
	assert.Equal(t, datetime1.In(time.UTC), col1)
	assert.Equal(t, datetime1.In(time.UTC), *col1Null)
	assert.Equal(t, datetime2.UnixNano(), col2.UnixNano())
	assert.Equal(t, datetime2.UnixNano(), col2Null.UnixNano())
	assert.Equal(t, datetime3.UnixNano(), col3.UnixNano())
	assert.Equal(t, datetime3.UnixNano(), col3Null.UnixNano())
	require.NoError(t, conn.Exec(ctx, "TRUNCATE TABLE test_datetime64"))
	batch, err = conn.PrepareBatch(ctx, "INSERT INTO test_datetime64")
	require.NoError(t, err)
	{
		var (
			datetime1 = time.Now().Truncate(time.Millisecond)
			datetime2 = time.Now().Truncate(time.Nanosecond)
			datetime3 = time.Now().Truncate(time.Second)
		)
		require.NoError(t, batch.Append(datetime1, nil, datetime2, nil, datetime3, nil))
		require.NoError(t, batch.Send())
		var (
			col1     time.Time
			col1Null *time.Time
			col2     time.Time
			col2Null *time.Time
			col3     time.Time
			col3Null *time.Time
		)
		require.NoError(t, conn.QueryRow(ctx, "SELECT * FROM test_datetime64").Scan(
			&col1, &col1Null,
			&col2, &col2Null,
			&col3, &col3Null,
		))
		require.Nil(t, col1Null)
		assert.Equal(t, datetime1.In(time.UTC), col1)
		require.Nil(t, col2Null)
		require.Equal(t, "Europe/Moscow", col2.Location().String())
		assert.Equal(t, datetime2.UnixNano(), col2.UnixNano())
		require.Nil(t, col3Null)
		require.Equal(t, "Europe/London", col3.Location().String())
		assert.Equal(t, datetime3.UnixNano(), col3.UnixNano())
	}
}

func TestColumnarDateTime64(t *testing.T) {
	conn, err := GetNativeConnection(nil, nil, &clickhouse.Compression{
		Method: clickhouse.CompressionLZ4,
	})
	ctx := context.Background()
	require.NoError(t, err)
	if err := CheckMinServerServerVersion(conn, 20, 3, 0); err != nil {
		t.Skip(err.Error())
		return
	}
	const ddl = `
		CREATE TABLE test_datetime64 (
			  ID   UInt64
			, Col1 DateTime64(3)
			, Col2 Nullable(DateTime64(3))
			, Col3 Array(DateTime64(3))
			, Col4 Array(Nullable(DateTime64(3)))
			, Col5 DateTime64(3) 
			, Col6 DateTime64(6) 
			, Col7 DateTime64(9)
		) Engine MergeTree() ORDER BY tuple()
		`
	defer func() {
		conn.Exec(ctx, "DROP TABLE IF EXISTS test_datetime64")
	}()
	require.NoError(t, conn.Exec(ctx, ddl))
	batch, err := conn.PrepareBatch(ctx, "INSERT INTO test_datetime64")
	require.NoError(t, err)
	var (
		id       []uint64
		col1Data []time.Time
		col2Data []*time.Time
		col3Data [][]time.Time
		col4Data [][]*time.Time
		col5Data []string
		col6Data []string
		col7Data []string
	)
	var (
		datetime1 = time.Now().Truncate(time.Millisecond)
		datetime2 = time.Now().Truncate(time.Second)
	)
	for i := 0; i < 1000; i++ {
		id = append(id, uint64(i))
		col1Data = append(col1Data, datetime1)
		if i%2 == 0 {
			col2Data = append(col2Data, &datetime2)
		} else {
			col2Data = append(col2Data, nil)
		}
		col3Data = append(col3Data, []time.Time{
			datetime1, datetime2, datetime1,
		})
		col4Data = append(col4Data, []*time.Time{
			&datetime2, nil, &datetime1,
		})

		col5Data = append(col5Data, datetime1.UTC().Format("2006-01-02 15:04:05.999"))
		col6Data = append(col6Data, datetime1.UTC().Format("2006-01-02 15:04:05.999"))
		col7Data = append(col7Data, datetime1.UTC().Format("2006-01-02 15:04:05.999"))
	}
	{
		require.NoError(t, batch.Column(0).Append(id))
		require.NoError(t, batch.Column(1).Append(col1Data))
		require.NoError(t, batch.Column(2).Append(col2Data))
		require.NoError(t, batch.Column(3).Append(col3Data))
		require.NoError(t, batch.Column(4).Append(col4Data))
		require.NoError(t, batch.Column(5).Append(col5Data))
		require.NoError(t, batch.Column(6).Append(col6Data))
		require.NoError(t, batch.Column(7).Append(col7Data))
	}
	require.NoError(t, batch.Send())
	var result struct {
		Col1 time.Time
		Col2 *time.Time
		Col3 []time.Time
		Col4 []*time.Time
		Col5 time.Time
		Col6 time.Time
		Col7 time.Time
	}
	require.NoError(t, conn.QueryRow(ctx, "SELECT Col1, Col2, Col3, Col4, Col5, Col6, Col7 FROM test_datetime64 WHERE ID = $1", 11).ScanStruct(&result))
	require.Nil(t, result.Col2)
	assert.Equal(t, datetime1.In(time.UTC), result.Col1)
	assert.Equal(t, []time.Time{datetime1.In(time.UTC), datetime2.In(time.UTC), datetime1.In(time.UTC)}, result.Col3)
	dt2UTC := datetime2.In(time.UTC)
	dt1UTC := datetime1.In(time.UTC)
	assert.Equal(t, []*time.Time{&dt2UTC, nil, &dt1UTC}, result.Col4)
	assert.Equal(t, datetime1.In(time.UTC), result.Col5)
	assert.Equal(t, datetime1.In(time.UTC), result.Col6)
	assert.Equal(t, datetime1.In(time.UTC), result.Col7)
}

func TestDateTime64Flush(t *testing.T) {
	conn, err := GetNativeConnection(nil, nil, &clickhouse.Compression{
		Method: clickhouse.CompressionLZ4,
	})
	ctx := context.Background()
	require.NoError(t, err)
	defer func() {
		conn.Exec(ctx, "DROP TABLE IF EXISTS datetime_64_flush")
	}()
	const ddl = `
		CREATE TABLE datetime_64_flush (
			  Col1 DateTime64(3)
		) Engine MergeTree() ORDER BY tuple()
		`
	require.NoError(t, conn.Exec(ctx, ddl))
	batch, err := conn.PrepareBatch(ctx, "INSERT INTO datetime_64_flush")
	require.NoError(t, err)
	vals := [1000]time.Time{}
	var now = time.Now()
	for i := 0; i < 1000; i++ {
		vals[i] = now.Add(time.Duration(i) * time.Hour).Truncate(time.Millisecond)
		batch.Append(vals[i])
		batch.Flush()
	}
	batch.Send()
	rows, err := conn.Query(ctx, "SELECT * FROM datetime_64_flush")
	require.NoError(t, err)
	i := 0
	for rows.Next() {
		var col1 time.Time
		require.NoError(t, rows.Scan(&col1))
		assert.Equal(t, vals[i].In(time.UTC), col1)
		i += 1
	}
}<|MERGE_RESOLUTION|>--- conflicted
+++ resolved
@@ -28,32 +28,12 @@
 )
 
 func TestDateTime64(t *testing.T) {
-<<<<<<< HEAD
-	var (
-		ctx       = context.Background()
-		conn, err = clickhouse.Open(&clickhouse.Options{
-			Addr: []string{"127.0.0.1:9000"},
-			Auth: clickhouse.Auth{
-				Database: "default",
-				Username: "default",
-				Password: "",
-			},
-			Compression: &clickhouse.Compression{
-				Method: clickhouse.CompressionLZ4,
-			},
-			//Debug: true,
-		})
-	)
-	require.NoError(t, err)
-	if err := CheckMinServerVersion(conn, 20, 3, 0); err != nil {
-=======
 	conn, err := GetNativeConnection(nil, nil, &clickhouse.Compression{
 		Method: clickhouse.CompressionLZ4,
 	})
 	ctx := context.Background()
 	require.NoError(t, err)
 	if err := CheckMinServerServerVersion(conn, 20, 3, 0); err != nil {
->>>>>>> 0feaddd7
 		t.Skip(err.Error())
 		return
 	}
@@ -72,11 +52,7 @@
 			) Engine MergeTree() ORDER BY tuple()
 		`
 	defer func() {
-<<<<<<< HEAD
-		conn.Exec(ctx, "DROP TABLE test_datetime64")
-=======
 		conn.Exec(ctx, "DROP TABLE IF EXISTS test_datetime64")
->>>>>>> 0feaddd7
 	}()
 	require.NoError(t, conn.Exec(ctx, ddl))
 	batch, err := conn.PrepareBatch(ctx, "INSERT INTO test_datetime64")
@@ -102,7 +78,6 @@
 		datetimeStu,
 	))
 	require.NoError(t, batch.Send())
-<<<<<<< HEAD
 	var (
 		col1  time.Time
 		col2  time.Time
@@ -115,45 +90,6 @@
 		col9  time.Time
 		col10 time.Time
 	)
-	require.NoError(t, conn.QueryRow(ctx, "SELECT * FROM test_datetime64").Scan(&col1, &col2, &col3, &col4, &col5, &col6, &col7, &col8, &col9, &col10))
-	assert.Equal(t, datetime1, col1)
-	assert.Equal(t, datetime2.UnixNano(), col2.UnixNano())
-	assert.Equal(t, datetime3.UnixNano(), col3.UnixNano())
-	if assert.Equal(t, "Europe/Moscow", col2.Location().String()) {
-		assert.Equal(t, "Europe/London", col3.Location().String())
-	}
-	assert.Equal(t, datetime1.UnixNano(), col4.UnixNano())
-	require.Len(t, col5, 2)
-	assert.Equal(t, "Europe/Moscow", col5[0].Location().String())
-	assert.Equal(t, "Europe/Moscow", col5[1].Location().String())
-	require.Len(t, col6, 3)
-	assert.Nil(t, col6[1])
-	assert.NotNil(t, col6[0])
-	assert.NotNil(t, col6[2])
-	assert.Equal(t, datetime1, col7)
-	assert.Equal(t, datetime1, col8)
-	assert.Equal(t, datetime1, col9)
-}
-
-func TestDateTime64AsReference(t *testing.T) {
-=======
->>>>>>> 0feaddd7
-	var (
-		col1  time.Time
-		col2  time.Time
-		col3  time.Time
-		col4  *time.Time
-		col5  []time.Time
-		col6  []*time.Time
-		col7  time.Time
-		col8  time.Time
-		col9  time.Time
-		col10 time.Time
-	)
-<<<<<<< HEAD
-	require.NoError(t, err)
-	if err := CheckMinServerVersion(conn, 20, 3, 0); err != nil {
-=======
 	require.NoError(t, conn.QueryRow(ctx, "SELECT * FROM test_datetime64").Scan(&col1, &col2, &col3, &col4, &col5, &col6, &col7, &col8, &col9, &col10))
 	assert.Equal(t, datetime1.In(time.UTC), col1)
 	assert.Equal(t, datetime2.UnixNano(), col2.UnixNano())
@@ -181,7 +117,6 @@
 	ctx := context.Background()
 	require.NoError(t, err)
 	if err := CheckMinServerServerVersion(conn, 20, 3, 0); err != nil {
->>>>>>> 0feaddd7
 		t.Skip(err.Error())
 		return
 	}
@@ -191,24 +126,15 @@
 			) Engine MergeTree() ORDER BY tuple()
 		`
 	defer func() {
-<<<<<<< HEAD
-		conn.Exec(ctx, "DROP TABLE test_datetime64")
-=======
 		conn.Exec(ctx, "DROP TABLE IF EXISTS test_datetime64")
->>>>>>> 0feaddd7
 	}()
 	require.NoError(t, conn.Exec(ctx, ddl))
 	batch, err := conn.PrepareBatch(ctx, "INSERT INTO test_datetime64")
 	require.NoError(t, err)
 	now := time.Now().Unix()
-<<<<<<< HEAD
-	require.NoError(t, batch.Append(&now))
-	require.NoError(t, batch.Send())
-=======
 	err = batch.Append(&now)
 	assert.NoError(t, err)
 	assert.NoError(t, batch.Send())
->>>>>>> 0feaddd7
 	batch, err = conn.PrepareBatch(ctx, "INSERT INTO test_datetime64")
 	require.NoError(t, err)
 	// batch column
@@ -216,57 +142,11 @@
 	var datetime1 = time.Now().Unix()
 	for i := 0; i < 1000; i++ {
 		col1Data = append(col1Data, &datetime1)
-<<<<<<< HEAD
-	}
-	require.NoError(t, batch.Column(0).Append(col1Data))
-	require.NoError(t, batch.Send())
-}
-
-// this behaviour is subject to change - we currently don't consider server tz but may in the future
-func TestServerDateTime(t *testing.T) {
-	var (
-		ctx       = context.Background()
-		conn, err = clickhouse.Open(&clickhouse.Options{
-			Addr: []string{"127.0.0.1:9000"},
-			Auth: clickhouse.Auth{
-				Database: "default",
-				Username: "default",
-				Password: "",
-			},
-			Compression: &clickhouse.Compression{
-				Method: clickhouse.CompressionLZ4,
-			},
-		})
-	)
-	require.NoError(t, err)
-	if err := CheckMinServerVersion(conn, 20, 3, 0); err != nil {
-		t.Skip(err.Error())
-		return
-	}
-	const ddl = `
-			CREATE TABLE test_datetime64 (
-				Col1      DateTime64(3)
-			) Engine Memory
-		`
-	defer func() {
-		conn.Exec(ctx, "DROP TABLE test_datetime64")
-	}()
-	require.NoError(t, conn.Exec(ctx, ddl))
-	batch, err := conn.PrepareBatch(ctx, "INSERT INTO test_datetime64")
-	require.NoError(t, err)
-	now := time.Now().Truncate(time.Second)
-	require.NoError(t, batch.Append(&now))
-	require.NoError(t, batch.Send())
-	var col1 time.Time
-	require.NoError(t, conn.QueryRow(ctx, "SELECT * FROM test_datetime64").Scan(&col1))
-	assert.Equal(t, now, col1)
-=======
 	}
 	if err := batch.Column(0).Append(col1Data); !assert.NoError(t, err) {
 		return
 	}
 	assert.NoError(t, batch.Send())
->>>>>>> 0feaddd7
 }
 
 func TestNullableDateTime64(t *testing.T) {
