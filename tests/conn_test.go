// Licensed to ClickHouse, Inc. under one or more contributor
// license agreements. See the NOTICE file distributed with
// this work for additional information regarding copyright
// ownership. ClickHouse, Inc. licenses this file to you under
// the Apache License, Version 2.0 (the "License"); you may
// not use this file except in compliance with the License.
// You may obtain a copy of the License at
//
//     http://www.apache.org/licenses/LICENSE-2.0
//
// Unless required by applicable law or agreed to in writing,
// software distributed under the License is distributed on an
// "AS IS" BASIS, WITHOUT WARRANTIES OR CONDITIONS OF ANY
// KIND, either express or implied.  See the License for the
// specific language governing permissions and limitations
// under the License.

package tests

import (
	"context"
	"crypto/tls"
	"fmt"
	"github.com/stretchr/testify/require"
	"os"
	"strconv"
	"sync"
	"testing"
	"time"

	"github.com/ClickHouse/clickhouse-go/v2"
	"github.com/stretchr/testify/assert"
)

func TestConn(t *testing.T) {
	conn, err := GetNativeConnection(nil, nil, &clickhouse.Compression{
		Method: clickhouse.CompressionLZ4,
	})
	require.NoError(t, err)
	require.NoError(t, conn.Ping(context.Background()))
	require.NoError(t, conn.Close())
	t.Log(conn.Stats())
	t.Log(conn.ServerVersion())
	t.Log(conn.Ping(context.Background()))
}

func TestBadConn(t *testing.T) {
	env, err := GetNativeTestEnvironment()
	require.NoError(t, err)
	conn, err := clickhouse.Open(&clickhouse.Options{
		Addr: []string{"127.0.0.1:9790"},
		Auth: clickhouse.Auth{
			Database: "default",
			Username: env.Username,
			Password: env.Password,
		},
		MaxOpenConns: 2,
	})
	require.NoError(t, err)
	for i := 0; i < 20; i++ {
		if err := conn.Ping(context.Background()); assert.Error(t, err) {
			assert.Contains(t, err.Error(), "connect: connection refused")
		}
	}
}

func TestConnFailover(t *testing.T) {
	env, err := GetNativeTestEnvironment()
	require.NoError(t, err)
	useSSL, err := strconv.ParseBool(GetEnv("CLICKHOUSE_USE_SSL", "false"))
	require.NoError(t, err)
	port := env.Port
	var tlsConfig *tls.Config
	if useSSL {
		port = env.SslPort
		tlsConfig = &tls.Config{}
	}
	conn, err := GetConnectionWithOptions(&clickhouse.Options{
		Addr: []string{
			"127.0.0.1:9001",
			"127.0.0.1:9002",
			fmt.Sprintf("%s:%d", env.Host, port),
		},
		Auth: clickhouse.Auth{
			Database: "default",
			Username: env.Username,
			Password: env.Password,
		},
		Compression: &clickhouse.Compression{
			Method: clickhouse.CompressionLZ4,
		},
		TLS: tlsConfig,
	})
	require.NoError(t, err)
	require.NoError(t, conn.Ping(context.Background()))
	t.Log(conn.ServerVersion())
	t.Log(conn.Ping(context.Background()))
}

func TestConnFailoverConnOpenRoundRobin(t *testing.T) {
	env, err := GetNativeTestEnvironment()
	require.NoError(t, err)
	useSSL, err := strconv.ParseBool(GetEnv("CLICKHOUSE_USE_SSL", "false"))
	require.NoError(t, err)
	port := env.Port
	var tlsConfig *tls.Config
	if useSSL {
		port = env.SslPort
		tlsConfig = &tls.Config{}
	}
	conn, err := GetConnectionWithOptions(&clickhouse.Options{
		Addr: []string{
			"127.0.0.1:9001",
			"127.0.0.1:9002",
			fmt.Sprintf("%s:%d", env.Host, port),
		},
		Auth: clickhouse.Auth{
			Database: "default",
			Username: env.Username,
			Password: env.Password,
		},
		Compression: &clickhouse.Compression{
			Method: clickhouse.CompressionLZ4,
		},
		ConnOpenStrategy: clickhouse.ConnOpenRoundRobin,
		TLS:              tlsConfig,
	})
	require.NoError(t, err)
	require.NoError(t, conn.Ping(context.Background()))
	t.Log(conn.ServerVersion())
	t.Log(conn.Ping(context.Background()))
}

func TestPingDeadline(t *testing.T) {
	conn, err := GetNativeConnection(nil, nil, &clickhouse.Compression{
		Method: clickhouse.CompressionLZ4,
	})
	require.NoError(t, err)
	ctx, cancel := context.WithDeadline(context.Background(), time.Now().Add(-time.Second))
	defer cancel()
	err = conn.Ping(ctx)
	require.Error(t, err)
	assert.Equal(t, context.DeadlineExceeded, err)
}

func TestReadDeadline(t *testing.T) {
	env, err := GetNativeTestEnvironment()
	require.NoError(t, err)
	useSSL, err := strconv.ParseBool(GetEnv("CLICKHOUSE_USE_SSL", "false"))
	require.NoError(t, err)
	port := env.Port
	var tlsConfig *tls.Config
	if useSSL {
		port = env.SslPort
		tlsConfig = &tls.Config{}
	}
	conn, err := GetConnectionWithOptions(&clickhouse.Options{
		Addr: []string{fmt.Sprintf("%s:%d", env.Host, port)},
		Auth: clickhouse.Auth{
			Database: "default",
			Username: env.Username,
			Password: env.Password,
		},
		Compression: &clickhouse.Compression{
			Method: clickhouse.CompressionLZ4,
		},
		ReadTimeout: time.Duration(-1) * time.Second,
		TLS:         tlsConfig,
	})
	require.NoError(t, err)
	err = conn.Ping(context.Background())
	require.Error(t, err)
	assert.ErrorIs(t, err, os.ErrDeadlineExceeded)
	// check we can override with context
	ctx, cancel := context.WithDeadline(context.Background(), time.Now().Add(time.Second*time.Duration(10)))
	defer cancel()
	require.NoError(t, conn.Ping(ctx))
}

func TestQueryDeadline(t *testing.T) {
	env, err := GetNativeTestEnvironment()
	require.NoError(t, err)
	useSSL, err := strconv.ParseBool(GetEnv("CLICKHOUSE_USE_SSL", "false"))
	require.NoError(t, err)
	port := env.Port
	var tlsConfig *tls.Config
	if useSSL {
		port = env.SslPort
		tlsConfig = &tls.Config{}
	}
	conn, err := GetConnectionWithOptions(&clickhouse.Options{
		Addr: []string{fmt.Sprintf("%s:%d", env.Host, port)},
		Auth: clickhouse.Auth{
			Database: "default",
			Username: env.Username,
			Password: env.Password,
		},
		Compression: &clickhouse.Compression{
			Method: clickhouse.CompressionLZ4,
		},
		ReadTimeout: time.Duration(-1) * time.Second,
		TLS:         tlsConfig,
	})
	require.NoError(t, err)
	var count uint64
	err = conn.QueryRow(context.Background(), "SELECT count() FROM numbers(10000000)").Scan(&count)
	require.Error(t, err)
	assert.ErrorIs(t, err, os.ErrDeadlineExceeded)
}

<<<<<<< HEAD
// Issue https://github.com/ClickHouse/clickhouse-go/issues/761
func TestQueryCancel(t *testing.T) {
=======
func TestBlockBufferSize(t *testing.T) {
>>>>>>> 226a902d
	env, err := GetNativeTestEnvironment()
	require.NoError(t, err)
	useSSL, err := strconv.ParseBool(GetEnv("CLICKHOUSE_USE_SSL", "false"))
	require.NoError(t, err)
	port := env.Port
	var tlsConfig *tls.Config
	if useSSL {
		port = env.SslPort
		tlsConfig = &tls.Config{}
	}
	conn, err := GetConnectionWithOptions(&clickhouse.Options{
		Addr: []string{fmt.Sprintf("%s:%d", env.Host, port)},
		Auth: clickhouse.Auth{
			Database: "default",
			Username: env.Username,
			Password: env.Password,
		},
		Compression: &clickhouse.Compression{
			Method: clickhouse.CompressionLZ4,
		},
<<<<<<< HEAD
		TLS: tlsConfig,

		ConnMaxLifetime: time.Duration(1) * time.Second,
		Debug:           true,
		DialTimeout:     time.Duration(60) * time.Second,
	})

	require.NoError(t, err)
	// Issue a query which will take 3 secs, cancel after 1 and reissue a query which take 3 secs - check response is q2, not q1
	var wg sync.WaitGroup
	for i := uint16(1); i <= uint16(10); i++ {
		wg.Add(2)
		go func(j uint16) {
			var col1 uint16
			err := conn.QueryRow(context.Background(), fmt.Sprintf("SELECT sleep(2) + %d as query_id", j)).Scan(&col1)
			assert.NoError(t, err)
			assert.Equal(t, j, col1)
			wg.Done()
		}(i)
		go func(j uint16) {
			var col2 uint16
			err := conn.QueryRow(context.Background(), fmt.Sprintf("SELECT sleep(0.5) + %d as query_id", j+1)).Scan(&col2)
			assert.NoError(t, err)
			assert.Equal(t, j+1, col2)
			wg.Done()
		}(i)
		wg.Wait()
	}

	// query 1

	// query 2

	// what if the cancel timeouts?
=======
		TLS:             tlsConfig,
		BlockBufferSize: 100,
	})
	require.NoError(t, err)
	var count uint64
	rows, err := conn.Query(clickhouse.Context(context.Background(), clickhouse.WithBlockBufferSize(50)), "SELECT number FROM numbers(10000000)")
	require.NoError(t, err)
	i := 0
	for rows.Next() {
		require.NoError(t, rows.Scan(&count))
		i++
	}
	require.Equal(t, 10000000, i)
>>>>>>> 226a902d
}<|MERGE_RESOLUTION|>--- conflicted
+++ resolved
@@ -208,12 +208,7 @@
 	assert.ErrorIs(t, err, os.ErrDeadlineExceeded)
 }
 
-<<<<<<< HEAD
-// Issue https://github.com/ClickHouse/clickhouse-go/issues/761
-func TestQueryCancel(t *testing.T) {
-=======
 func TestBlockBufferSize(t *testing.T) {
->>>>>>> 226a902d
 	env, err := GetNativeTestEnvironment()
 	require.NoError(t, err)
 	useSSL, err := strconv.ParseBool(GetEnv("CLICKHOUSE_USE_SSL", "false"))
@@ -234,42 +229,6 @@
 		Compression: &clickhouse.Compression{
 			Method: clickhouse.CompressionLZ4,
 		},
-<<<<<<< HEAD
-		TLS: tlsConfig,
-
-		ConnMaxLifetime: time.Duration(1) * time.Second,
-		Debug:           true,
-		DialTimeout:     time.Duration(60) * time.Second,
-	})
-
-	require.NoError(t, err)
-	// Issue a query which will take 3 secs, cancel after 1 and reissue a query which take 3 secs - check response is q2, not q1
-	var wg sync.WaitGroup
-	for i := uint16(1); i <= uint16(10); i++ {
-		wg.Add(2)
-		go func(j uint16) {
-			var col1 uint16
-			err := conn.QueryRow(context.Background(), fmt.Sprintf("SELECT sleep(2) + %d as query_id", j)).Scan(&col1)
-			assert.NoError(t, err)
-			assert.Equal(t, j, col1)
-			wg.Done()
-		}(i)
-		go func(j uint16) {
-			var col2 uint16
-			err := conn.QueryRow(context.Background(), fmt.Sprintf("SELECT sleep(0.5) + %d as query_id", j+1)).Scan(&col2)
-			assert.NoError(t, err)
-			assert.Equal(t, j+1, col2)
-			wg.Done()
-		}(i)
-		wg.Wait()
-	}
-
-	// query 1
-
-	// query 2
-
-	// what if the cancel timeouts?
-=======
 		TLS:             tlsConfig,
 		BlockBufferSize: 100,
 	})
@@ -283,5 +242,4 @@
 		i++
 	}
 	require.Equal(t, 10000000, i)
->>>>>>> 226a902d
 }